--- conflicted
+++ resolved
@@ -45,12 +45,6 @@
   }
 };
 
-<<<<<<< HEAD
-=======
-constexpr int DEFAULT_PLANNER_FLAG = FFTW_EXHAUSTIVE;
-// constexpr int DEFAULT_PLANNER_FLAG = FFTW_ESTIMATE;
-
->>>>>>> 704f6ebb
 template <typename T>
 concept Floating = std::is_same_v<T, float> || std::is_same_v<T, double>;
 
@@ -210,8 +204,8 @@
                          COMMA unsigned int flags,
                      n0 COMMA n1 COMMA in COMMA out COMMA flags)
   PLAN_CREATE_METHOD(dft_c2r_3d,
-                     int n0 COMMA int n1 COMMA int n2 COMMA Complex<T> *in COMMA
-                         T *out COMMA unsigned int flags,
+                     int n0 COMMA int n1 COMMA int n2 COMMA Complex<T> *in
+                         COMMA T *out COMMA unsigned int flags,
                      n0 COMMA n1 COMMA n2 COMMA in COMMA out COMMA flags)
   PLAN_CREATE_METHOD(dft_c2r,
                      int rank COMMA int *n COMMA Complex<T> *in COMMA T *out
@@ -273,9 +267,9 @@
   PLAN_CREATE_METHOD(
       many_dft_c2r,
       int rank COMMA const int *n COMMA int howmany COMMA Complex<T> *in
-          COMMA const int *inembed COMMA int istride COMMA int idist COMMA
-              T *out COMMA const int *onembed COMMA int ostride COMMA int odist
-                  COMMA unsigned flags,
+          COMMA const int *inembed COMMA int istride COMMA int idist
+              COMMA T *out COMMA const int *onembed COMMA int ostride
+                  COMMA int odist COMMA unsigned flags,
       rank COMMA n COMMA howmany COMMA in COMMA inembed COMMA istride COMMA
           idist COMMA out COMMA onembed COMMA ostride COMMA odist COMMA flags)
 
@@ -286,9 +280,9 @@
   PLAN_CREATE_METHOD(
       many_r2r,
       int rank COMMA const int *n COMMA int howmany COMMA T *in
-          COMMA const int *inembed COMMA int istride COMMA int idist COMMA
-              T *out COMMA const int *onembed COMMA int ostride COMMA int odist
-                  COMMA R2RKind<T> *kind COMMA unsigned flags,
+          COMMA const int *inembed COMMA int istride COMMA int idist
+              COMMA T *out COMMA const int *onembed COMMA int ostride
+                  COMMA int odist COMMA R2RKind<T> *kind COMMA unsigned flags,
       rank COMMA n COMMA howmany COMMA in COMMA inembed COMMA istride COMMA
           idist COMMA out COMMA onembed COMMA ostride COMMA odist COMMA kind
               COMMA flags)
@@ -313,15 +307,15 @@
           COMMA sign COMMA flags)
   PLAN_CREATE_METHOD(guru_split_dft,
                      int rank COMMA const IODim<T> *dims COMMA int howmany_rank
-                         COMMA const IODim<T> *howmany_dims COMMA T *ri COMMA
-                             T *ii COMMA T *ro COMMA T *io COMMA unsigned flags,
+                         COMMA const IODim<T> *howmany_dims COMMA T *ri COMMA T
+                             *ii COMMA T *ro COMMA T *io COMMA unsigned flags,
                      rank COMMA dims COMMA howmany_rank COMMA howmany_dims COMMA
                          ri COMMA ii COMMA ro COMMA io COMMA flags)
   PLAN_CREATE_METHOD(
       guru64_split_dft,
       int rank COMMA const IODim64<T> *dims COMMA int howmany_rank
-          COMMA const IODim64<T> *howmany_dims COMMA T *ri COMMA T *ii COMMA
-              T *ro COMMA T *io COMMA unsigned flags,
+          COMMA const IODim64<T> *howmany_dims COMMA T *ri COMMA T *ii
+              COMMA T *ro COMMA T *io COMMA unsigned flags,
       rank COMMA dims COMMA howmany_rank COMMA howmany_dims COMMA ri COMMA ii
           COMMA ro COMMA io COMMA flags)
 
@@ -336,39 +330,42 @@
                      rank COMMA dims COMMA howmany_rank COMMA howmany_dims COMMA
                          in COMMA out COMMA flags);
   PLAN_CREATE_METHOD(guru64_dft_r2c,
-                     int rank COMMA const IODim64<T> *dims COMMA int
-                         howmany_rank COMMA const IODim64<T> *howmany_dims COMMA
-                             T *in COMMA Complex<T> *out COMMA unsigned flags,
+                     int rank COMMA const IODim64<T> *dims
+                         COMMA int howmany_rank
+                             COMMA const IODim64<T> *howmany_dims COMMA T *in
+                                 COMMA Complex<T> *out COMMA unsigned flags,
                      rank COMMA dims COMMA howmany_rank COMMA howmany_dims COMMA
                          in COMMA out COMMA flags);
   PLAN_CREATE_METHOD(guru_split_dft_r2c,
                      int rank COMMA const IODim<T> *dims COMMA int howmany_rank
-                         COMMA const IODim<T> *howmany_dims COMMA T *in COMMA
-                             T *ro COMMA T *io COMMA unsigned flags,
+                         COMMA const IODim<T> *howmany_dims COMMA T *in
+                             COMMA T *ro COMMA T *io COMMA unsigned flags,
                      rank COMMA dims COMMA howmany_rank COMMA howmany_dims COMMA
                          in COMMA ro COMMA io COMMA flags);
   PLAN_CREATE_METHOD(guru64_split_dft_r2c,
-                     int rank COMMA const IODim64<T> *dims COMMA int
-                         howmany_rank COMMA const IODim64<T> *howmany_dims COMMA
-                             T *in COMMA T *ro COMMA T *io COMMA unsigned flags,
+                     int rank COMMA const IODim64<T> *dims
+                         COMMA int howmany_rank
+                             COMMA const IODim64<T> *howmany_dims COMMA T *in
+                                 COMMA T *ro COMMA T *io COMMA unsigned flags,
                      rank COMMA dims COMMA howmany_rank COMMA howmany_dims COMMA
                          in COMMA ro COMMA io COMMA flags);
   PLAN_CREATE_METHOD(guru_dft_c2r,
                      int rank COMMA const IODim<T> *dims COMMA int howmany_rank
-                         COMMA const IODim<T> *howmany_dims COMMA
-                             fftw_complex *in COMMA T *out COMMA unsigned flags,
+                         COMMA const IODim<T> *howmany_dims COMMA fftw_complex
+                             *in COMMA T *out COMMA unsigned flags,
                      rank COMMA dims COMMA howmany_rank COMMA howmany_dims COMMA
                          in COMMA out COMMA flags);
-  PLAN_CREATE_METHOD(guru64_dft_c2r,
-                     int rank COMMA const IODim64<T> *dims COMMA int
-                         howmany_rank COMMA const IODim64<T> *howmany_dims COMMA
-                             fftw_complex *in COMMA T *out COMMA unsigned flags,
-                     rank COMMA dims COMMA howmany_rank COMMA howmany_dims COMMA
-                         in COMMA out COMMA flags);
+  PLAN_CREATE_METHOD(
+      guru64_dft_c2r,
+      int rank COMMA const IODim64<T> *dims COMMA int howmany_rank
+          COMMA const IODim64<T> *howmany_dims COMMA fftw_complex *in
+              COMMA T *out COMMA unsigned flags,
+      rank COMMA dims COMMA howmany_rank COMMA howmany_dims COMMA in COMMA out
+          COMMA flags);
   PLAN_CREATE_METHOD(guru_split_dft_c2r,
                      int rank COMMA const IODim<T> *dims COMMA int howmany_rank
-                         COMMA const IODim<T> *howmany_dims COMMA T *ri COMMA
-                             T *ii COMMA T *out COMMA unsigned flags,
+                         COMMA const IODim<T> *howmany_dims COMMA T *ri
+                             COMMA T *ii COMMA T *out COMMA unsigned flags,
                      rank COMMA dims COMMA howmany_rank COMMA howmany_dims COMMA
                          ri COMMA ii COMMA out COMMA flags);
   PLAN_CREATE_METHOD(guru64_split_dft_c2r,
@@ -384,8 +381,8 @@
    */
   PLAN_CREATE_METHOD(guru_r2r,
                      int rank COMMA const IODim<T> *dims COMMA int howmany_rank
-                         COMMA const IODim<T> *howmany_dims COMMA T *in COMMA
-                             T *out COMMA const R2RKind<T> *kind
+                         COMMA const IODim<T> *howmany_dims COMMA T *in
+                             COMMA T *out COMMA const R2RKind<T> *kind
                                  COMMA unsigned flags,
                      rank COMMA dims COMMA howmany_rank COMMA howmany_dims COMMA
                          in COMMA out COMMA kind COMMA flags)
@@ -578,7 +575,8 @@
   explicit EngineDFT1D(size_t n)
       : buf(n),
         plan_forward(Plan::dft_1d(n, buf.in, buf.out, FFTW_FORWARD, FLAGS)),
-        plan_backward(Plan::dft_1d(n, buf.out, buf.in, FFTW_BACKWARD, FLAGS)){};
+        plan_backward(Plan::dft_1d(n, buf.out, buf.in, FFTW_BACKWARD, FLAGS)) {
+        };
 
   void forward() { plan_forward.execute(); }
   void forward(const Cx *in, Cx *out) const { plan_forward.execute(in, out); }
@@ -601,15 +599,15 @@
         plan_forward(Plan::guru_split_dft(1, &dim, 0, nullptr, buf.ri, buf.ii,
                                           buf.ro, buf.io, FLAGS)),
         plan_backward(Plan::guru_split_dft(1, &dim, 0, nullptr, buf.io, buf.ro,
-                                           buf.ii, buf.ri, FLAGS)){
-            /*
-            https://fftw.org/fftw3_doc/Guru-Complex-DFTs.html#Guru-Complex-DFTs
-            There is no sign parameter in fftw_plan_guru_split_dft. This
-            function always plans for an FFTW_FORWARD transform. To plan for an
-            FFTW_BACKWARD transform, you can exploit the identity that the
-            backwards DFT is equal to the forwards DFT with the real and
-            imaginary parts swapped.
-            */
+                                           buf.ii, buf.ri, FLAGS)) {
+          /*
+          https://fftw.org/fftw3_doc/Guru-Complex-DFTs.html#Guru-Complex-DFTs
+          There is no sign parameter in fftw_plan_guru_split_dft. This
+          function always plans for an FFTW_FORWARD transform. To plan for an
+          FFTW_BACKWARD transform, you can exploit the identity that the
+          backwards DFT is equal to the forwards DFT with the real and
+          imaginary parts swapped.
+          */
         };
 
   void forward() { plan_forward.execute(); }
@@ -663,9 +661,8 @@
 /**
 out[i] += in[i] * fct
  */
-
 template <typename T>
-void normalize_add(std::span<T> out, std::span<const T> in, T fct) {
+inline void normalize_add(std::span<T> out, std::span<const T> in, T fct) {
   const auto len = std::min(out.size(), in.size());
   for (size_t i = 0; i < len; ++i) {
     out[i] += in[i] * fct;
@@ -675,7 +672,7 @@
 /**
 in[i] *= fct
  */
-template <typename t> inline void normalize(t *in, size_t len, t fct) {
+template <typename T> inline void normalize(T *in, size_t len, T fct) {
   for (size_t i = 0; i < len; ++i) {
     in[i] *= fct;
   }
