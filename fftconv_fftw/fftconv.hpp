--- conflicted
+++ resolved
@@ -333,7 +333,6 @@
 
 // out = cx1 * cx2
 template <typename T>
-<<<<<<< HEAD
 inline void multiply_cx(std::span<const fftw::Complex<T>> cx1,
                         std::span<const fftw::Complex<T>> cx2,
                         std::span<fftw::Complex<T>> out) {
@@ -347,125 +346,6 @@
 }
 
 } // namespace internal
-=======
-inline void normalize_add_serial(T *out, T const *inp, size_t n, T fct) {
-  for (size_t i = 0; i < n; ++i) {
-    out[i] += inp[i] * fct;
-  }
-}
-
-#if defined(__ARM_NEON__)
-
-#include <arm_neon.h>
-
-inline void normalize_add_neon_f32(float *out, float const *inp, size_t n,
-                                   float fct) {
-  const float32x4_t fct_vec = vdupq_n_f32(fct);
-  constexpr size_t n_step = 4;
-
-  size_t i = 0;
-  for (; i + n_step <= n; i += n_step) {
-    float32x4_t out_vec = vld1q_f32(out + i);
-    float32x4_t inp_vec = vld1q_f32(inp + i);
-    out_vec = vfmaq_f32(out_vec, inp_vec, fct_vec);
-    vst1q_f32(out + i, out_vec);
-  }
-  for (; i < n; ++i) {
-    out[i] += inp[i] * fct;
-  }
-}
-
-inline void normalize_add_neon_f64(double *out, double const *inp, size_t n,
-                                   double fct) {
-  const float64x2_t fct_vec = vdupq_n_f64(fct);
-  constexpr size_t n_step = 2;
-
-  size_t i = 0;
-  for (; i + n_step <= n; i += n_step) {
-    auto out_vec = vld1q_f64(out + i);
-    auto inp_vec = vld1q_f64(inp + i);
-    out_vec = vfmaq_f64(out_vec, inp_vec, fct_vec);
-    vst1q_f64(out + i, out_vec);
-  }
-  for (; i < n; ++i) {
-    out[i] += inp[i] * fct;
-  }
-}
-
-#endif
-
-#if defined(__AVX2__)
-
-#include <immintrin.h>
-
-template <typename T>
-inline void normalize_add_haswell(T *out, T const *inp, size_t n, T fct) {
-  constexpr size_t simd_width = 256 / (8 * sizeof(T));
-  size_t vec_end = n / simd_width * simd_width;
-
-  if constexpr (std::is_same_v<T, float>) {
-    __m256 fct_vec = _mm256_set1_ps(fct);
-    for (size_t i = 0; i < vec_end; i += simd_width) {
-      __m256 inp_vec = _mm256_load_ps(inp + i);
-      __m256 out_vec = _mm256_load_ps(out + i);
-      _mm256_store_ps(out + i, _mm256_fmadd_ps(inp_vec, fct_vec, out_vec));
-    }
-  } else if constexpr (std::is_same_v<T, double>) {
-    __m256d fct_vec = _mm256_set1_pd(fct);
-    for (size_t i = 0; i < vec_end; i += simd_width) {
-      __m256d inp_vec = _mm256_load_pd(inp + i);
-      __m256d out_vec = _mm256_load_pd(out + i);
-      _mm256_store_pd(out + i, _mm256_fmadd_pd(inp_vec, fct_vec, out_vec));
-    }
-  }
-
-  for (size_t i = vec_end; i < n; ++i) {
-    out[i] += inp[i] * fct;
-  }
-}
-
-#endif
-
-template <typename T>
-void normalize_add(T *out, T const *inp, size_t n, T fct) {
-
-#if defined(__ARM_NEON__)
-  if constexpr (std::is_same_v<T, float>) {
-    normalize_add_neon_f32(out, inp, n, fct);
-  } else if constexpr (std::is_same_v<T, double>) {
-    normalize_add_neon_f64(out, inp, n, fct);
-  } else {
-    static_assert(false, "Not implemented");
-  }
-
-#elif defined(__AVX2__)
-  normalize_add_haswell<T>(out, inp, n, fct);
-
-#else
-  normalize_add_serial<T>(out, inp, n, fct);
-#endif
-}
-
-template <FloatOrDouble Real> struct PlansBase {
-  using Cx = std::complex<Real>;
-
-  Plan<Real> plan_forward;
-  Plan<Real> plan_backward;
-
-  PlansBase(Plan<Real> &&forward, Plan<Real> &&backward)
-      : plan_forward(std::move(forward)), plan_backward(std::move(backward)) {}
-
-  PlansBase() = default;
-  PlansBase(PlansBase &&other) = delete;
-  PlansBase(const PlansBase &other) = delete;
-  auto operator=(PlansBase &&other) -> PlansBase = delete;
-  auto operator=(const PlansBase &other) -> PlansBase = delete;
-  ~PlansBase() = default;
-};
-
-template <FloatOrDouble Real> struct Plans1d : public PlansBase<Real> {
-  using Cx = std::complex<Real>;
->>>>>>> 704f6ebb
 
 template <typename T> struct FFTConvBuffer {
   using Cx = fftw::Complex<T>;
